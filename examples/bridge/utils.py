--- conflicted
+++ resolved
@@ -139,12 +139,8 @@
     if dataset_name == "tlf2k":
         # Get the required data
         artist_table, ua_table, _ = dataset.data_list
-<<<<<<< HEAD
         # Use the same embedding size as BERT for simplicity
         emb_size = 384
-=======
-        emb_size = 384  # Use the same embedding size as BERT for simplicity
->>>>>>> be58a1ed
         artist_size = len(artist_table)
         user_size = ua_table.df["userID"].max()
 
