--- conflicted
+++ resolved
@@ -5,11 +5,7 @@
 # Datasets      Titanic    Adult
 # Metrics       Acc        AUC
 # Rept.         -          0.737
-<<<<<<< HEAD
-# Ours          0.842      0.850
-=======
 # Ours          0.842      0.892
->>>>>>> 48e78241
 # Time          5.26s      251.1s
 
 import argparse
@@ -90,7 +86,11 @@
                 TabTransformerConv(conv_dim=hidden_dim, num_heads=num_heads)
             )
 
-        self.fc = torch.nn.Linear(len(metadata[ColType.CATEGORICAL])* hidden_dim + len(metadata[ColType.NUMERICAL]), out_dim)
+        self.fc = torch.nn.Linear(
+            len(metadata[ColType.CATEGORICAL]) * hidden_dim
+            + len(metadata[ColType.NUMERICAL]),
+            out_dim,
+        )
 
     def forward(self, x):
         for conv in self.convs:
