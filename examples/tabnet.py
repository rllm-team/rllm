--- conflicted
+++ resolved
@@ -2,19 +2,11 @@
 # "TabNet: Attentive Interpretable Tabular Learning" paper.
 # ArXiv: https://arxiv.org/abs/1908.07442
 
-<<<<<<< HEAD
-# Datasets      Titanic
-# Metrics       Acc    
-# Rept.         -    
-# Ours          0.809
-# Time          14.2s
-=======
 # Datasets      Titanic    Adult
 # Metrics       Acc        Acc
 # Rept.         -          0.857
 # Ours          0.809      0.851
 # Time          14.2s      300.6s
->>>>>>> 48e78241
 
 import argparse
 import sys
