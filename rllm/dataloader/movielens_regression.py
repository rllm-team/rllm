import sys 
import os
from multiprocessing import Pool
current_path = os.path.dirname(__file__)
sys.path.append(current_path + '/../data')

import pandas as pd
import numpy as np
import torch

import datatensor
import datadf

def _pre_load():
    ddf = datadf.GraphStore()

<<<<<<< HEAD
net_path = current_path + '/../datasets/rel-movielens1m/regression/'
def load_csv(name):
    return pd.read_csv(net_path + name,
                    sep=',',
                    engine='python',
                    encoding='ISO-8859-1')

def load():
    file_list = [
        'movies.csv',
        'users.csv',
        'ratings/test.csv',
        'ratings/train.csv',
        'ratings/validation.csv',
    ]
    with Pool(5) as worker:
        df_m, user, test, train, valid = worker.map(load_csv, file_list)
    mid = torch.tensor(df_m['MovielensID'].values)
    mfeat = torch.eye(len(df_m))
    
    uid = torch.tensor(user['UserID'].values)
    ufeat = torch.eye(uid.shape[0])

    rat = pd.concat([test, train, valid])
    edge_index = torch.Tensor(np.array([rat['UserID'].values, rat['MovieID'].values]))
    # print(edge_index.shape[1])
    label = torch.Tensor(rat['Rating'].values)
=======
    net_path = current_path + '/../datasets/rel-movielens1m/regression/'
    df_movie = pd.read_csv(net_path + 'movies.csv',
                        sep=',',
                        engine='python',
                        encoding='ISO-8859-1')
    ddf.x['movie'] = pd.DataFrame(np.load(current_path + '/../datasets/embeddings.npy'))
    mmap = datadf._get_id_mapping(df_movie['MovielensID'])
    
    df_user = pd.read_csv(net_path + 'users.csv',
                    sep=',',
                    engine='python',
                    encoding='ISO-8859-1')
    ddf.x['user'] = pd.DataFrame(np.eye(len(df_user)))
    umap = datadf._get_id_mapping(df_user['UserID'])


    test = pd.read_csv(net_path + 'ratings/test.csv',
                    sep=',',
                    engine='python',
                    encoding='ISO-8859-1')
    train = pd.read_csv(net_path + 'ratings/train.csv',
                        sep=',',
                        engine='python',
                        encoding='ISO-8859-1')
    valid = pd.read_csv(net_path + 'ratings/validation.csv',
                        sep=',',
                        engine='python',
                        encoding='ISO-8859-1')
    rating = pd.concat([test, train, valid])
    edge_index = pd.DataFrame([[umap[_] for _ in rating['UserID'].values], 
                               [mmap[_] for _ in rating['MovieID'].values]])
    edge_weight = rating['Rating']
    ddf.e[('rating', 'user', 'movie')] = (edge_index, edge_weight)
    ddf.y['rating'] = rating['Rating']

>>>>>>> 48a66212
    idx_test = torch.LongTensor(test.index)
    idx_train = torch.LongTensor(train.index) + idx_test.shape[0]
    idx_val = torch.LongTensor(valid.index) + idx_test.shape[0] + idx_train.shape[0]

    return ddf, idx_train, idx_val, idx_test

def load():
    ddf, idx_train, idx_val, idx_test = _pre_load()

    dataset = datatensor.from_datadf(ddf)
    device = 'cuda' if torch.cuda.is_available() else 'cpu'
    dataset.to(device)
    idx_train = idx_train.to(device)
    idx_val = idx_val.to(device)
    idx_test = idx_test.to(device)

    return dataset, \
           dataset.e.to_homo(), \
           dataset.x.to_homo(), \
           dataset.y['rating'], idx_train, idx_val, idx_test

# print(load()[0])<|MERGE_RESOLUTION|>--- conflicted
+++ resolved
@@ -1,6 +1,5 @@
 import sys 
 import os
-from multiprocessing import Pool
 current_path = os.path.dirname(__file__)
 sys.path.append(current_path + '/../data')
 
@@ -14,35 +13,6 @@
 def _pre_load():
     ddf = datadf.GraphStore()
 
-<<<<<<< HEAD
-net_path = current_path + '/../datasets/rel-movielens1m/regression/'
-def load_csv(name):
-    return pd.read_csv(net_path + name,
-                    sep=',',
-                    engine='python',
-                    encoding='ISO-8859-1')
-
-def load():
-    file_list = [
-        'movies.csv',
-        'users.csv',
-        'ratings/test.csv',
-        'ratings/train.csv',
-        'ratings/validation.csv',
-    ]
-    with Pool(5) as worker:
-        df_m, user, test, train, valid = worker.map(load_csv, file_list)
-    mid = torch.tensor(df_m['MovielensID'].values)
-    mfeat = torch.eye(len(df_m))
-    
-    uid = torch.tensor(user['UserID'].values)
-    ufeat = torch.eye(uid.shape[0])
-
-    rat = pd.concat([test, train, valid])
-    edge_index = torch.Tensor(np.array([rat['UserID'].values, rat['MovieID'].values]))
-    # print(edge_index.shape[1])
-    label = torch.Tensor(rat['Rating'].values)
-=======
     net_path = current_path + '/../datasets/rel-movielens1m/regression/'
     df_movie = pd.read_csv(net_path + 'movies.csv',
                         sep=',',
@@ -78,7 +48,6 @@
     ddf.e[('rating', 'user', 'movie')] = (edge_index, edge_weight)
     ddf.y['rating'] = rating['Rating']
 
->>>>>>> 48a66212
     idx_test = torch.LongTensor(test.index)
     idx_train = torch.LongTensor(train.index) + idx_test.shape[0]
     idx_val = torch.LongTensor(valid.index) + idx_test.shape[0] + idx_train.shape[0]
