import sys 
import os
from multiprocessing import Pool
current_path = os.path.dirname(__file__)
sys.path.append(current_path + '/../data/')

import pandas as pd
import numpy as np
import torch

import datatensor
import datadf

rating_range = range(1, 6)
threshold = 2000
net_path = current_path + '/../datasets/rel-movielens1m/classification/'
def load_csv(name):
    return pd.read_csv(net_path + name,
                    sep=',',
                    engine='python',
                    encoding='ISO-8859-1')

<<<<<<< HEAD
def load():
    file_list = [
        '/movies/train.csv',
        '/movies/validation.csv',
        '/movies/test.csv',
        'users.csv',
        'ratings.csv',
    ]
    with Pool(5) as worker:
        train, valid, test, user, rating = worker.map(load_csv, file_list)
=======
def _pre_load():
    ddf = datadf.GraphStore()

    net_path = current_path + '/../datasets/rel-movielens1m/classification/'
    train = pd.read_csv(net_path + '/movies/train.csv',
                        sep=',',
                        engine='python',
                        encoding='ISO-8859-1')
    valid = pd.read_csv(net_path + '/movies/validation.csv',
                        sep=',',
                        engine='python',
                        encoding='ISO-8859-1')
    test = pd.read_csv(net_path + '/movies/test.csv',
                       sep=',',
                       engine='python',
                       encoding='ISO-8859-1')
>>>>>>> 48a66212
    movie_all = pd.concat([test, train, valid])

    ddf.x['movie'] = pd.DataFrame(np.load(current_path + '/../datasets/embeddings.npy'))
    ddf.y['movie'] = movie_all['Genre'].str.get_dummies('|')
    mmap = datadf._get_id_mapping(movie_all['MovielensID'])
    
<<<<<<< HEAD
    uid = torch.tensor(user['UserID'].values)
    ufeat = torch.eye(uid.shape[0])

    edge_index = torch.Tensor(np.array([rating['UserID'].values, rating['MovieID'].values]))
    edge_weight = torch.Tensor(rating['Rating'].values)

    dataset = data.DataLoader([ufeat, mfeat],
                    ['user', 'movie'],
                    [label],
                    ['movie'],
                    [edge_index],
                    [('rating', 'user', 'movie')],
                    node_index=[uid, mid],
                    edge_weight=[edge_weight])
=======
    user = pd.read_csv(net_path + 'users.csv',
                       sep=',',
                       engine='python',
                       encoding='ISO-8859-1')
    ddf.x['user'] = pd.DataFrame(np.eye(len(user)))
    umap = datadf._get_id_mapping(user['UserID'])


    rating = pd.read_csv(net_path + 'ratings.csv',
                         sep=',',
                         engine='python',
                         encoding='ISO-8859-1')
    edge_index = pd.DataFrame([[umap[_] for _ in rating['UserID'].values], 
                               [mmap[_] for _ in rating['MovieID'].values]])
    edge_weight = rating['Rating']
    ddf.e[('rating', 'user', 'movie')] = (edge_index, edge_weight)
>>>>>>> 48a66212
    
    trainid = train['MovielensID'].values
    validid = valid['MovielensID'].values
    testid = test['MovielensID'].values
    idx_train = torch.LongTensor([mmap[i] for i in trainid])
    idx_val = torch.LongTensor([mmap[i] for i in validid])
    idx_test = torch.LongTensor([mmap[i] for i in testid])
    
    return ddf, idx_train, idx_val, idx_test


def load():
    ddf, idx_train, idx_val, idx_test = _pre_load()

    dataset = datatensor.from_datadf(ddf)
    device = 'cuda' if torch.cuda.is_available() else 'cpu'
    dataset.to(device)
    idx_train = idx_train.to(device)
    idx_val = idx_val.to(device)
    idx_test = idx_test.to(device)

    adj = dataset.e['rating']
    adj_i, adj_v = adj.indices(), adj.values()
    hop = torch.zeros((dataset.node_count('movie'), dataset.node_count('movie'))).type(torch.LongTensor)
    for i in rating_range:
        idx = torch.where(adj_v == i, True, False)
        A = torch.sparse_coo_tensor(adj_i[:, idx], adj_v[idx], adj.shape)
        A = torch.spmm(A.transpose(0, 1), A).to_dense()
        hop |= torch.where(A > threshold, 1, 0)
    hop = hop.type(torch.FloatTensor)

    return dataset, \
           hop, \
           dataset.x['movie'], \
           dataset.y['movie'], idx_train, idx_val, idx_test

# print(load()[0])<|MERGE_RESOLUTION|>--- conflicted
+++ resolved
@@ -1,6 +1,11 @@
 import sys 
 import os
 from multiprocessing import Pool
+current_path = os.path.dirname(__file__)
+sys.path.append(current_path + '/../data/')
+
+import sys 
+import os
 current_path = os.path.dirname(__file__)
 sys.path.append(current_path + '/../data/')
 
@@ -13,25 +18,7 @@
 
 rating_range = range(1, 6)
 threshold = 2000
-net_path = current_path + '/../datasets/rel-movielens1m/classification/'
-def load_csv(name):
-    return pd.read_csv(net_path + name,
-                    sep=',',
-                    engine='python',
-                    encoding='ISO-8859-1')
 
-<<<<<<< HEAD
-def load():
-    file_list = [
-        '/movies/train.csv',
-        '/movies/validation.csv',
-        '/movies/test.csv',
-        'users.csv',
-        'ratings.csv',
-    ]
-    with Pool(5) as worker:
-        train, valid, test, user, rating = worker.map(load_csv, file_list)
-=======
 def _pre_load():
     ddf = datadf.GraphStore()
 
@@ -48,29 +35,12 @@
                        sep=',',
                        engine='python',
                        encoding='ISO-8859-1')
->>>>>>> 48a66212
     movie_all = pd.concat([test, train, valid])
 
     ddf.x['movie'] = pd.DataFrame(np.load(current_path + '/../datasets/embeddings.npy'))
     ddf.y['movie'] = movie_all['Genre'].str.get_dummies('|')
     mmap = datadf._get_id_mapping(movie_all['MovielensID'])
     
-<<<<<<< HEAD
-    uid = torch.tensor(user['UserID'].values)
-    ufeat = torch.eye(uid.shape[0])
-
-    edge_index = torch.Tensor(np.array([rating['UserID'].values, rating['MovieID'].values]))
-    edge_weight = torch.Tensor(rating['Rating'].values)
-
-    dataset = data.DataLoader([ufeat, mfeat],
-                    ['user', 'movie'],
-                    [label],
-                    ['movie'],
-                    [edge_index],
-                    [('rating', 'user', 'movie')],
-                    node_index=[uid, mid],
-                    edge_weight=[edge_weight])
-=======
     user = pd.read_csv(net_path + 'users.csv',
                        sep=',',
                        engine='python',
@@ -87,7 +57,6 @@
                                [mmap[_] for _ in rating['MovieID'].values]])
     edge_weight = rating['Rating']
     ddf.e[('rating', 'user', 'movie')] = (edge_index, edge_weight)
->>>>>>> 48a66212
     
     trainid = train['MovielensID'].values
     validid = valid['MovielensID'].values
